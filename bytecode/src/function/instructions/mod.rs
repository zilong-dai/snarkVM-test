--- conflicted
+++ resolved
@@ -20,22 +20,20 @@
 pub(super) mod add;
 pub(super) use add::*;
 
-<<<<<<< HEAD
+pub(super) mod add_wrapped;
+pub(super) use add_wrapped::*;
+
 pub(super) mod commit;
 pub(super) use commit::*;
 
+pub(super) mod div;
+pub(super) use div::*;
+
+pub(super) mod div_wrapped;
+pub(super) use div_wrapped::*;
+
 pub(super) mod hash;
 pub(super) use hash::*;
-=======
-pub(super) mod add_wrapped;
-pub(super) use add_wrapped::*;
-
-pub(super) mod div;
-pub(super) use div::*;
-
-pub(super) mod div_wrapped;
-pub(super) use div_wrapped::*;
->>>>>>> d622aea1
 
 pub(super) mod mul;
 pub(super) use mul::*;
@@ -101,7 +99,8 @@
     Neg(Neg<P>),
     /// Subtracts `second` from `first`, storing the outcome in `destination`.
     Sub(Sub<P>),
-<<<<<<< HEAD
+    /// Subtracts `second` from `first`, wrapping around at the boundary of the type, and storing the outcome in `destination`.
+    SubWrapped(SubWrapped<P>),
     /// Performs a Pedersen hash taking a 64-bit value as input.
     Ped64(Ped64<P>),
     /// Performs a Pedersen hash taking a 128-bit value as input.
@@ -128,10 +127,6 @@
     PedComm512(PedComm512<P>),
     /// Performs a Pedersen commitment taking a 1024-bit value as input.
     PedComm1024(PedComm1024<P>),
-=======
-    /// Subtracts `second` from `first`, wrapping around at the boundary of the type, and storing the outcome in `destination`.
-    SubWrapped(SubWrapped<P>),
->>>>>>> d622aea1
 }
 
 impl<P: Program> Instruction<P> {
@@ -147,7 +142,7 @@
             Self::MulWrapped(..) => MulWrapped::<P>::opcode(),
             Self::Neg(..) => Neg::<P>::opcode(),
             Self::Sub(..) => Sub::<P>::opcode(),
-<<<<<<< HEAD
+            Self::SubWrapped(..) => SubWrapped::<P>::opcode(),
             Self::Ped64(..) => Ped64::<P>::opcode(),
             Self::Ped128(..) => Ped128::<P>::opcode(),
             Self::Ped256(..) => Ped256::<P>::opcode(),
@@ -161,9 +156,6 @@
             Self::PedComm256(..) => PedComm256::<P>::opcode(),
             Self::PedComm512(..) => PedComm512::<P>::opcode(),
             Self::PedComm1024(..) => PedComm1024::<P>::opcode(),
-=======
-            Self::SubWrapped(..) => SubWrapped::<P>::opcode(),
->>>>>>> d622aea1
         }
     }
 
@@ -179,7 +171,7 @@
             Self::MulWrapped(mul_wrapped) => mul_wrapped.operands(),
             Self::Neg(neg) => neg.operands(),
             Self::Sub(sub) => sub.operands(),
-<<<<<<< HEAD
+            Self::SubWrapped(sub_wrapped) => sub_wrapped.operands(),
             Self::Ped64(ped64) => ped64.operands(),
             Self::Ped128(ped128) => ped128.operands(),
             Self::Ped256(ped256) => ped256.operands(),
@@ -193,9 +185,6 @@
             Self::PedComm256(ped256) => ped256.operands(),
             Self::PedComm512(ped512) => ped512.operands(),
             Self::PedComm1024(ped1024) => ped1024.operands(),
-=======
-            Self::SubWrapped(sub_wrapped) => sub_wrapped.operands(),
->>>>>>> d622aea1
         }
     }
 
@@ -211,7 +200,7 @@
             Self::MulWrapped(mul_wrapped) => mul_wrapped.destination(),
             Self::Neg(neg) => neg.destination(),
             Self::Sub(sub) => sub.destination(),
-<<<<<<< HEAD
+            Self::SubWrapped(sub_wrapped) => sub_wrapped.destination(),
             Self::Ped64(ped64) => ped64.destination(),
             Self::Ped128(ped128) => ped128.destination(),
             Self::Ped256(ped256) => ped256.destination(),
@@ -225,9 +214,6 @@
             Self::PedComm256(ped256) => ped256.destination(),
             Self::PedComm512(ped512) => ped512.destination(),
             Self::PedComm1024(ped1024) => ped1024.destination(),
-=======
-            Self::SubWrapped(sub_wrapped) => sub_wrapped.destination(),
->>>>>>> d622aea1
         }
     }
 
@@ -243,7 +229,7 @@
             Self::MulWrapped(instruction) => instruction.evaluate(registers),
             Self::Neg(instruction) => instruction.evaluate(registers),
             Self::Sub(instruction) => instruction.evaluate(registers),
-<<<<<<< HEAD
+            Self::SubWrapped(instruction) => instruction.evaluate(registers),
             Self::Ped64(instruction) => instruction.evaluate(registers),
             Self::Ped128(instruction) => instruction.evaluate(registers),
             Self::Ped256(instruction) => instruction.evaluate(registers),
@@ -257,9 +243,6 @@
             Self::PedComm256(instruction) => instruction.evaluate(registers),
             Self::PedComm512(instruction) => instruction.evaluate(registers),
             Self::PedComm1024(instruction) => instruction.evaluate(registers),
-=======
-            Self::SubWrapped(instruction) => instruction.evaluate(registers),
->>>>>>> d622aea1
         }
     }
 }
@@ -283,7 +266,7 @@
             preceded(pair(tag(MulWrapped::<P>::opcode()), tag(" ")), map(MulWrapped::parse, Into::into)),
             preceded(pair(tag(Neg::<P>::opcode()), tag(" ")), map(Neg::parse, Into::into)),
             preceded(pair(tag(Sub::<P>::opcode()), tag(" ")), map(Sub::parse, Into::into)),
-<<<<<<< HEAD
+            preceded(pair(tag(SubWrapped::<P>::opcode()), tag(" ")), map(SubWrapped::parse, Into::into)),
             preceded(pair(tag(Ped64::<P>::opcode()), tag(" ")), map(Ped64::parse, Into::into)),
             preceded(pair(tag(Ped128::<P>::opcode()), tag(" ")), map(Ped128::parse, Into::into)),
             preceded(pair(tag(Ped256::<P>::opcode()), tag(" ")), map(Ped256::parse, Into::into)),
@@ -295,11 +278,11 @@
             preceded(pair(tag(PedComm64::<P>::opcode()), tag(" ")), map(PedComm64::parse, Into::into)),
             preceded(pair(tag(PedComm128::<P>::opcode()), tag(" ")), map(PedComm128::parse, Into::into)),
             preceded(pair(tag(PedComm256::<P>::opcode()), tag(" ")), map(PedComm256::parse, Into::into)),
-            preceded(pair(tag(PedComm512::<P>::opcode()), tag(" ")), map(PedComm512::parse, Into::into)),
-            preceded(pair(tag(PedComm1024::<P>::opcode()), tag(" ")), map(PedComm1024::parse, Into::into)),
-=======
-            preceded(pair(tag(SubWrapped::<P>::opcode()), tag(" ")), map(SubWrapped::parse, Into::into)),
->>>>>>> d622aea1
+            // `alt` only takes a max of 21 parsers in a tuple, so we need to nest here.
+            alt((
+                preceded(pair(tag(PedComm512::<P>::opcode()), tag(" ")), map(PedComm512::parse, Into::into)),
+                preceded(pair(tag(PedComm1024::<P>::opcode()), tag(" ")), map(PedComm1024::parse, Into::into)),
+            )),
         ))(string)?;
         // Parse the semicolon from the string.
         let (string, _) = tag(";")(string)?;
@@ -319,7 +302,7 @@
             Self::MulWrapped(instruction) => write!(f, "{} {};", self.opcode(), instruction),
             Self::Neg(instruction) => write!(f, "{} {};", self.opcode(), instruction),
             Self::Sub(instruction) => write!(f, "{} {};", self.opcode(), instruction),
-<<<<<<< HEAD
+            Self::SubWrapped(instruction) => write!(f, "{} {};", self.opcode(), instruction),
             Self::Ped64(instruction) => write!(f, "{} {};", self.opcode(), instruction),
             Self::Ped128(instruction) => write!(f, "{} {};", self.opcode(), instruction),
             Self::Ped256(instruction) => write!(f, "{} {};", self.opcode(), instruction),
@@ -333,9 +316,6 @@
             Self::PedComm256(instruction) => write!(f, "{} {};", self.opcode(), instruction),
             Self::PedComm512(instruction) => write!(f, "{} {};", self.opcode(), instruction),
             Self::PedComm1024(instruction) => write!(f, "{} {};", self.opcode(), instruction),
-=======
-            Self::SubWrapped(instruction) => write!(f, "{} {};", self.opcode(), instruction),
->>>>>>> d622aea1
         }
     }
 }
@@ -345,25 +325,6 @@
         let code = u16::read_le(&mut reader)?;
         match code {
             0 => Ok(Self::Add(Add::read_le(&mut reader)?)),
-<<<<<<< HEAD
-            1 => Ok(Self::Mul(Mul::read_le(&mut reader)?)),
-            2 => Ok(Self::Neg(Neg::read_le(&mut reader)?)),
-            3 => Ok(Self::Sub(Sub::read_le(&mut reader)?)),
-            4 => Ok(Self::Ped64(Ped64::read_le(&mut reader)?)),
-            5 => Ok(Self::Ped128(Ped128::read_le(&mut reader)?)),
-            6 => Ok(Self::Ped256(Ped256::read_le(&mut reader)?)),
-            7 => Ok(Self::Ped512(Ped512::read_le(&mut reader)?)),
-            8 => Ok(Self::Ped1024(Ped1024::read_le(&mut reader)?)),
-            9 => Ok(Self::Psd2(Psd2::read_le(&mut reader)?)),
-            10 => Ok(Self::Psd4(Psd4::read_le(&mut reader)?)),
-            11 => Ok(Self::Psd8(Psd8::read_le(&mut reader)?)),
-            12 => Ok(Self::PedComm64(PedComm64::read_le(&mut reader)?)),
-            13 => Ok(Self::PedComm128(PedComm128::read_le(&mut reader)?)),
-            14 => Ok(Self::PedComm256(PedComm256::read_le(&mut reader)?)),
-            15 => Ok(Self::PedComm512(PedComm512::read_le(&mut reader)?)),
-            16 => Ok(Self::PedComm1024(PedComm1024::read_le(&mut reader)?)),
-            17.. => Err(error(format!("Failed to deserialize an instruction of code {code}"))),
-=======
             1 => Ok(Self::AddWrapped(AddWrapped::read_le(&mut reader)?)),
             2 => Ok(Self::Div(Div::read_le(&mut reader)?)),
             3 => Ok(Self::DivWrapped(DivWrapped::read_le(&mut reader)?)),
@@ -372,8 +333,20 @@
             6 => Ok(Self::Neg(Neg::read_le(&mut reader)?)),
             7 => Ok(Self::Sub(Sub::read_le(&mut reader)?)),
             8 => Ok(Self::SubWrapped(SubWrapped::read_le(&mut reader)?)),
-            9.. => Err(error(format!("Failed to deserialize an instruction of code {code}"))),
->>>>>>> d622aea1
+            9 => Ok(Self::Ped64(Ped64::read_le(&mut reader)?)),
+            10 => Ok(Self::Ped128(Ped128::read_le(&mut reader)?)),
+            11 => Ok(Self::Ped256(Ped256::read_le(&mut reader)?)),
+            12 => Ok(Self::Ped512(Ped512::read_le(&mut reader)?)),
+            13 => Ok(Self::Ped1024(Ped1024::read_le(&mut reader)?)),
+            14 => Ok(Self::Psd2(Psd2::read_le(&mut reader)?)),
+            15 => Ok(Self::Psd4(Psd4::read_le(&mut reader)?)),
+            16 => Ok(Self::Psd8(Psd8::read_le(&mut reader)?)),
+            17 => Ok(Self::PedComm64(PedComm64::read_le(&mut reader)?)),
+            18 => Ok(Self::PedComm128(PedComm128::read_le(&mut reader)?)),
+            19 => Ok(Self::PedComm256(PedComm256::read_le(&mut reader)?)),
+            20 => Ok(Self::PedComm512(PedComm512::read_le(&mut reader)?)),
+            21 => Ok(Self::PedComm1024(PedComm1024::read_le(&mut reader)?)),
+            22.. => Err(error(format!("Failed to deserialize an instruction of code {code}"))),
         }
     }
 }
@@ -397,60 +370,6 @@
                 u16::write_le(&3u16, &mut writer)?;
                 instruction.write_le(&mut writer)
             }
-<<<<<<< HEAD
-            Self::Ped64(instruction) => {
-                u16::write_le(&4u16, &mut writer)?;
-                instruction.write_le(&mut writer)
-            }
-            Self::Ped128(instruction) => {
-                u16::write_le(&5u16, &mut writer)?;
-                instruction.write_le(&mut writer)
-            }
-            Self::Ped256(instruction) => {
-                u16::write_le(&6u16, &mut writer)?;
-                instruction.write_le(&mut writer)
-            }
-            Self::Ped512(instruction) => {
-                u16::write_le(&7u16, &mut writer)?;
-                instruction.write_le(&mut writer)
-            }
-            Self::Ped1024(instruction) => {
-                u16::write_le(&8u16, &mut writer)?;
-                instruction.write_le(&mut writer)
-            }
-            Self::Psd2(instruction) => {
-                u16::write_le(&9u16, &mut writer)?;
-                instruction.write_le(&mut writer)
-            }
-            Self::Psd4(instruction) => {
-                u16::write_le(&10u16, &mut writer)?;
-                instruction.write_le(&mut writer)
-            }
-            Self::Psd8(instruction) => {
-                u16::write_le(&11u16, &mut writer)?;
-                instruction.write_le(&mut writer)
-            }
-            Self::PedComm64(instruction) => {
-                u16::write_le(&12u16, &mut writer)?;
-                instruction.write_le(&mut writer)
-            }
-            Self::PedComm128(instruction) => {
-                u16::write_le(&13u16, &mut writer)?;
-                instruction.write_le(&mut writer)
-            }
-            Self::PedComm256(instruction) => {
-                u16::write_le(&14u16, &mut writer)?;
-                instruction.write_le(&mut writer)
-            }
-            Self::PedComm512(instruction) => {
-                u16::write_le(&15u16, &mut writer)?;
-                instruction.write_le(&mut writer)
-            }
-            Self::PedComm1024(instruction) => {
-                u16::write_le(&16u16, &mut writer)?;
-                instruction.write_le(&mut writer)
-            }
-=======
             Self::Mul(instruction) => {
                 u16::write_le(&4u16, &mut writer)?;
                 instruction.write_le(&mut writer)
@@ -471,7 +390,58 @@
                 u16::write_le(&8u16, &mut writer)?;
                 instruction.write_le(&mut writer)
             }
->>>>>>> d622aea1
+            Self::Ped64(instruction) => {
+                u16::write_le(&9u16, &mut writer)?;
+                instruction.write_le(&mut writer)
+            }
+            Self::Ped128(instruction) => {
+                u16::write_le(&10u16, &mut writer)?;
+                instruction.write_le(&mut writer)
+            }
+            Self::Ped256(instruction) => {
+                u16::write_le(&11u16, &mut writer)?;
+                instruction.write_le(&mut writer)
+            }
+            Self::Ped512(instruction) => {
+                u16::write_le(&12u16, &mut writer)?;
+                instruction.write_le(&mut writer)
+            }
+            Self::Ped1024(instruction) => {
+                u16::write_le(&13u16, &mut writer)?;
+                instruction.write_le(&mut writer)
+            }
+            Self::Psd2(instruction) => {
+                u16::write_le(&14u16, &mut writer)?;
+                instruction.write_le(&mut writer)
+            }
+            Self::Psd4(instruction) => {
+                u16::write_le(&15u16, &mut writer)?;
+                instruction.write_le(&mut writer)
+            }
+            Self::Psd8(instruction) => {
+                u16::write_le(&16u16, &mut writer)?;
+                instruction.write_le(&mut writer)
+            }
+            Self::PedComm64(instruction) => {
+                u16::write_le(&17u16, &mut writer)?;
+                instruction.write_le(&mut writer)
+            }
+            Self::PedComm128(instruction) => {
+                u16::write_le(&18u16, &mut writer)?;
+                instruction.write_le(&mut writer)
+            }
+            Self::PedComm256(instruction) => {
+                u16::write_le(&19u16, &mut writer)?;
+                instruction.write_le(&mut writer)
+            }
+            Self::PedComm512(instruction) => {
+                u16::write_le(&20u16, &mut writer)?;
+                instruction.write_le(&mut writer)
+            }
+            Self::PedComm1024(instruction) => {
+                u16::write_le(&21u16, &mut writer)?;
+                instruction.write_le(&mut writer)
+            }
         }
     }
 }
