--- conflicted
+++ resolved
@@ -50,13 +50,11 @@
 pub(super) mod ge;
 pub(super) use ge::*;
 
-<<<<<<< HEAD
 pub(super) mod hash;
 pub(super) use hash::*;
-=======
+
 pub(super) mod inv;
 pub(super) use inv::*;
->>>>>>> e1cc750d
 
 pub(super) mod lt;
 pub(super) use lt::*;
@@ -94,14 +92,14 @@
 pub(super) mod pow_wrapped;
 pub(super) use pow_wrapped::*;
 
+pub(super) mod square;
+pub(super) use square::*;
+
 pub(super) mod sub;
 pub(super) use sub::*;
 
 pub(super) mod sub_wrapped;
 pub(super) use sub_wrapped::*;
-
-pub(super) mod square;
-pub(super) use square::*;
 
 pub(super) mod xor;
 pub(super) use xor::*;
@@ -204,7 +202,6 @@
     GreaterThan(GreaterThan<P>),
     /// Checks if `first` is greater than or equal to `second`, storing the result in `destination`.
     GreaterThanOrEqual(GreaterThanOrEqual<P>),
-<<<<<<< HEAD
     /// Performs a Pedersen hash taking a 64-bit value as input.
     HashPed64(HashPed64<P>),
     /// Performs a Pedersen hash taking a 128-bit value as input.
@@ -221,10 +218,8 @@
     HashPsd4(HashPsd4<P>),
     /// Performs a Poseidon hash with an input rate of 8.
     HashPsd8(HashPsd8<P>),
-=======
     /// Computes the multiplicative inverse of `first`, storing the outcome in `destination`.
     Inv(Inv<P>),
->>>>>>> e1cc750d
     /// Checks if `first` is less than `second`, storing the outcome in `destination`.
     LessThan(LessThan<P>),
     /// Checks if `first` is less than or equal to `second`, storing the outcome in `destination`.
@@ -280,7 +275,6 @@
             Self::Equal(..) => Equal::<P>::opcode(),
             Self::GreaterThan(..) => GreaterThan::<P>::opcode(),
             Self::GreaterThanOrEqual(..) => GreaterThanOrEqual::<P>::opcode(),
-<<<<<<< HEAD
             Self::HashPed64(..) => HashPed64::<P>::opcode(),
             Self::HashPed128(..) => HashPed128::<P>::opcode(),
             Self::HashPed256(..) => HashPed256::<P>::opcode(),
@@ -289,9 +283,7 @@
             Self::HashPsd2(..) => HashPsd2::<P>::opcode(),
             Self::HashPsd4(..) => HashPsd4::<P>::opcode(),
             Self::HashPsd8(..) => HashPsd8::<P>::opcode(),
-=======
             Self::Inv(..) => Inv::<P>::opcode(),
->>>>>>> e1cc750d
             Self::LessThan(..) => LessThan::<P>::opcode(),
             Self::LessThanOrEqual(..) => LessThanOrEqual::<P>::opcode(),
             Self::Mul(..) => Mul::<P>::opcode(),
@@ -331,7 +323,6 @@
             Self::Equal(equal) => equal.operands(),
             Self::GreaterThan(greater_than) => greater_than.operands(),
             Self::GreaterThanOrEqual(greater_than_or_equal) => greater_than_or_equal.operands(),
-<<<<<<< HEAD
             Self::HashPed64(ped64) => ped64.operands(),
             Self::HashPed128(ped128) => ped128.operands(),
             Self::HashPed256(ped256) => ped256.operands(),
@@ -340,9 +331,7 @@
             Self::HashPsd2(psd2) => psd2.operands(),
             Self::HashPsd4(psd4) => psd4.operands(),
             Self::HashPsd8(psd8) => psd8.operands(),
-=======
             Self::Inv(inv) => inv.operands(),
->>>>>>> e1cc750d
             Self::LessThan(less_than) => less_than.operands(),
             Self::LessThanOrEqual(less_than_or_equal) => less_than_or_equal.operands(),
             Self::Mul(mul) => mul.operands(),
@@ -382,7 +371,6 @@
             Self::Equal(equal) => equal.destination(),
             Self::GreaterThan(greater_than) => greater_than.destination(),
             Self::GreaterThanOrEqual(greater_than_or_equal) => greater_than_or_equal.destination(),
-<<<<<<< HEAD
             Self::HashPed64(ped64) => ped64.destination(),
             Self::HashPed128(ped128) => ped128.destination(),
             Self::HashPed256(ped256) => ped256.destination(),
@@ -391,9 +379,7 @@
             Self::HashPsd2(psd2) => psd2.destination(),
             Self::HashPsd4(psd4) => psd4.destination(),
             Self::HashPsd8(psd8) => psd8.destination(),
-=======
             Self::Inv(inv) => inv.destination(),
->>>>>>> e1cc750d
             Self::LessThan(less_than) => less_than.destination(),
             Self::LessThanOrEqual(less_than_or_equal) => less_than_or_equal.destination(),
             Self::Mul(mul) => mul.destination(),
@@ -433,7 +419,6 @@
             Self::Equal(instruction) => instruction.evaluate(registers),
             Self::GreaterThan(instruction) => instruction.evaluate(registers),
             Self::GreaterThanOrEqual(instruction) => instruction.evaluate(registers),
-<<<<<<< HEAD
             Self::HashPed64(instruction) => instruction.evaluate(registers),
             Self::HashPed128(instruction) => instruction.evaluate(registers),
             Self::HashPed256(instruction) => instruction.evaluate(registers),
@@ -442,9 +427,7 @@
             Self::HashPsd2(instruction) => instruction.evaluate(registers),
             Self::HashPsd4(instruction) => instruction.evaluate(registers),
             Self::HashPsd8(instruction) => instruction.evaluate(registers),
-=======
             Self::Inv(instruction) => instruction.evaluate(registers),
->>>>>>> e1cc750d
             Self::LessThan(instruction) => instruction.evaluate(registers),
             Self::LessThanOrEqual(instruction) => instruction.evaluate(registers),
             Self::Mul(instruction) => instruction.evaluate(registers),
@@ -478,51 +461,37 @@
             // nom documentation notes that alt supports a maximum of 21 parsers.
             // The documentation suggests to nest alt to support more parsers, as we do here.
             // Note that order of the individual parsers matters.
-<<<<<<< HEAD
-            preceded(pair(tag(Add::<P>::opcode()), tag(" ")), map(Add::parse, Into::into)),
-            preceded(pair(tag(AddWrapped::<P>::opcode()), tag(" ")), map(AddWrapped::parse, Into::into)),
-            preceded(pair(tag(And::<P>::opcode()), tag(" ")), map(And::parse, Into::into)),
-            preceded(pair(tag(CommitPed64::<P>::opcode()), tag(" ")), map(CommitPed64::parse, Into::into)),
-            preceded(pair(tag(CommitPed128::<P>::opcode()), tag(" ")), map(CommitPed128::parse, Into::into)),
-            preceded(pair(tag(CommitPed256::<P>::opcode()), tag(" ")), map(CommitPed256::parse, Into::into)),
-            preceded(pair(tag(CommitPed512::<P>::opcode()), tag(" ")), map(CommitPed512::parse, Into::into)),
-            preceded(pair(tag(CommitPed1024::<P>::opcode()), tag(" ")), map(CommitPed1024::parse, Into::into)),
-            preceded(pair(tag(Div::<P>::opcode()), tag(" ")), map(Div::parse, Into::into)),
-            preceded(pair(tag(DivWrapped::<P>::opcode()), tag(" ")), map(DivWrapped::parse, Into::into)),
-            preceded(pair(tag(Equal::<P>::opcode()), tag(" ")), map(Equal::parse, Into::into)),
-            preceded(pair(tag(GreaterThan::<P>::opcode()), tag(" ")), map(GreaterThan::parse, Into::into)),
-            preceded(
-                pair(tag(GreaterThanOrEqual::<P>::opcode()), tag(" ")),
-                map(GreaterThanOrEqual::parse, Into::into),
-            ),
-            preceded(pair(tag(HashPed64::<P>::opcode()), tag(" ")), map(HashPed64::parse, Into::into)),
-            preceded(pair(tag(HashPed128::<P>::opcode()), tag(" ")), map(HashPed128::parse, Into::into)),
-            preceded(pair(tag(HashPed256::<P>::opcode()), tag(" ")), map(HashPed256::parse, Into::into)),
-            preceded(pair(tag(HashPed512::<P>::opcode()), tag(" ")), map(HashPed512::parse, Into::into)),
-            // `alt` only takes a max of 21 parsers in a tuple, so we need to nest here.
             alt((
-                preceded(pair(tag(HashPed1024::<P>::opcode()), tag(" ")), map(HashPed1024::parse, Into::into)),
+                alt((
+                    preceded(pair(tag(Abs::<P>::opcode()), tag(" ")), map(Abs::parse, Into::into)),
+                    preceded(pair(tag(AbsWrapped::<P>::opcode()), tag(" ")), map(AbsWrapped::parse, Into::into)),
+                    preceded(pair(tag(Add::<P>::opcode()), tag(" ")), map(Add::parse, Into::into)),
+                    preceded(pair(tag(AddWrapped::<P>::opcode()), tag(" ")), map(AddWrapped::parse, Into::into)),
+                    preceded(pair(tag(And::<P>::opcode()), tag(" ")), map(And::parse, Into::into)),
+                    preceded(pair(tag(CommitPed64::<P>::opcode()), tag(" ")), map(CommitPed64::parse, Into::into)),
+                    preceded(pair(tag(CommitPed128::<P>::opcode()), tag(" ")), map(CommitPed128::parse, Into::into)),
+                    preceded(pair(tag(CommitPed256::<P>::opcode()), tag(" ")), map(CommitPed256::parse, Into::into)),
+                    preceded(pair(tag(CommitPed512::<P>::opcode()), tag(" ")), map(CommitPed512::parse, Into::into)),
+                    preceded(pair(tag(CommitPed1024::<P>::opcode()), tag(" ")), map(CommitPed1024::parse, Into::into)),
+                    preceded(pair(tag(Div::<P>::opcode()), tag(" ")), map(Div::parse, Into::into)),
+                    preceded(pair(tag(DivWrapped::<P>::opcode()), tag(" ")), map(DivWrapped::parse, Into::into)),
+                    preceded(pair(tag(Double::<P>::opcode()), tag(" ")), map(Double::parse, Into::into)),
+                    preceded(pair(tag(Equal::<P>::opcode()), tag(" ")), map(Equal::parse, Into::into)),
+                    preceded(pair(tag(GreaterThan::<P>::opcode()), tag(" ")), map(GreaterThan::parse, Into::into)),
+                    preceded(
+                        pair(tag(GreaterThanOrEqual::<P>::opcode()), tag(" ")),
+                        map(GreaterThanOrEqual::parse, Into::into),
+                    ),
+                    preceded(pair(tag(HashPed64::<P>::opcode()), tag(" ")), map(HashPed64::parse, Into::into)),
+                    preceded(pair(tag(HashPed128::<P>::opcode()), tag(" ")), map(HashPed128::parse, Into::into)),
+                    preceded(pair(tag(HashPed256::<P>::opcode()), tag(" ")), map(HashPed256::parse, Into::into)),
+                    preceded(pair(tag(HashPed512::<P>::opcode()), tag(" ")), map(HashPed512::parse, Into::into)),
+                    preceded(pair(tag(HashPed1024::<P>::opcode()), tag(" ")), map(HashPed1024::parse, Into::into)),
+                )),
                 preceded(pair(tag(HashPsd2::<P>::opcode()), tag(" ")), map(HashPsd2::parse, Into::into)),
                 preceded(pair(tag(HashPsd4::<P>::opcode()), tag(" ")), map(HashPsd4::parse, Into::into)),
                 preceded(pair(tag(HashPsd8::<P>::opcode()), tag(" ")), map(HashPsd8::parse, Into::into)),
-=======
-            alt((
-                preceded(pair(tag(Abs::<P>::opcode()), tag(" ")), map(Abs::parse, Into::into)),
-                preceded(pair(tag(AbsWrapped::<P>::opcode()), tag(" ")), map(AbsWrapped::parse, Into::into)),
-                preceded(pair(tag(Add::<P>::opcode()), tag(" ")), map(Add::parse, Into::into)),
-                preceded(pair(tag(AddWrapped::<P>::opcode()), tag(" ")), map(AddWrapped::parse, Into::into)),
-                preceded(pair(tag(And::<P>::opcode()), tag(" ")), map(And::parse, Into::into)),
-                preceded(pair(tag(Div::<P>::opcode()), tag(" ")), map(Div::parse, Into::into)),
-                preceded(pair(tag(DivWrapped::<P>::opcode()), tag(" ")), map(DivWrapped::parse, Into::into)),
-                preceded(pair(tag(Double::<P>::opcode()), tag(" ")), map(Double::parse, Into::into)),
-                preceded(pair(tag(Equal::<P>::opcode()), tag(" ")), map(Equal::parse, Into::into)),
-                preceded(pair(tag(GreaterThan::<P>::opcode()), tag(" ")), map(GreaterThan::parse, Into::into)),
-                preceded(
-                    pair(tag(GreaterThanOrEqual::<P>::opcode()), tag(" ")),
-                    map(GreaterThanOrEqual::parse, Into::into),
-                ),
                 preceded(pair(tag(Inv::<P>::opcode()), tag(" ")), map(Inv::parse, Into::into)),
->>>>>>> e1cc750d
                 preceded(pair(tag(LessThan::<P>::opcode()), tag(" ")), map(LessThan::parse, Into::into)),
                 preceded(pair(tag(LessThanOrEqual::<P>::opcode()), tag(" ")), map(LessThanOrEqual::parse, Into::into)),
                 preceded(pair(tag(Mul::<P>::opcode()), tag(" ")), map(Mul::parse, Into::into)),
@@ -532,22 +501,14 @@
                 preceded(pair(tag(Nor::<P>::opcode()), tag(" ")), map(Nor::parse, Into::into)),
                 preceded(pair(tag(Not::<P>::opcode()), tag(" ")), map(Not::parse, Into::into)),
                 preceded(pair(tag(NotEqual::<P>::opcode()), tag(" ")), map(NotEqual::parse, Into::into)),
-<<<<<<< HEAD
                 preceded(pair(tag(Or::<P>::opcode()), tag(" ")), map(Or::parse, Into::into)),
+                preceded(pair(tag(Pow::<P>::opcode()), tag(" ")), map(Pow::parse, Into::into)),
+                preceded(pair(tag(PowWrapped::<P>::opcode()), tag(" ")), map(PowWrapped::parse, Into::into)),
+                preceded(pair(tag(Square::<P>::opcode()), tag(" ")), map(Square::parse, Into::into)),
                 preceded(pair(tag(Sub::<P>::opcode()), tag(" ")), map(Sub::parse, Into::into)),
                 preceded(pair(tag(SubWrapped::<P>::opcode()), tag(" ")), map(SubWrapped::parse, Into::into)),
                 preceded(pair(tag(Xor::<P>::opcode()), tag(" ")), map(Xor::parse, Into::into)),
             )),
-=======
-            )),
-            preceded(pair(tag(Or::<P>::opcode()), tag(" ")), map(Or::parse, Into::into)),
-            preceded(pair(tag(Pow::<P>::opcode()), tag(" ")), map(Pow::parse, Into::into)),
-            preceded(pair(tag(PowWrapped::<P>::opcode()), tag(" ")), map(PowWrapped::parse, Into::into)),
-            preceded(pair(tag(Square::<P>::opcode()), tag(" ")), map(Square::parse, Into::into)),
-            preceded(pair(tag(Sub::<P>::opcode()), tag(" ")), map(Sub::parse, Into::into)),
-            preceded(pair(tag(SubWrapped::<P>::opcode()), tag(" ")), map(SubWrapped::parse, Into::into)),
-            preceded(pair(tag(Xor::<P>::opcode()), tag(" ")), map(Xor::parse, Into::into)),
->>>>>>> e1cc750d
         ))(string)?;
         // Parse the semicolon from the string.
         let (string, _) = tag(";")(string)?;
@@ -575,7 +536,6 @@
             Self::Equal(instruction) => write!(f, "{} {};", self.opcode(), instruction),
             Self::GreaterThan(instruction) => write!(f, "{} {};", self.opcode(), instruction),
             Self::GreaterThanOrEqual(instruction) => write!(f, "{} {};", self.opcode(), instruction),
-<<<<<<< HEAD
             Self::HashPed64(instruction) => write!(f, "{} {};", self.opcode(), instruction),
             Self::HashPed128(instruction) => write!(f, "{} {};", self.opcode(), instruction),
             Self::HashPed256(instruction) => write!(f, "{} {};", self.opcode(), instruction),
@@ -584,9 +544,7 @@
             Self::HashPsd2(instruction) => write!(f, "{} {};", self.opcode(), instruction),
             Self::HashPsd4(instruction) => write!(f, "{} {};", self.opcode(), instruction),
             Self::HashPsd8(instruction) => write!(f, "{} {};", self.opcode(), instruction),
-=======
             Self::Inv(instruction) => write!(f, "{} {};", self.opcode(), instruction),
->>>>>>> e1cc750d
             Self::LessThan(instruction) => write!(f, "{} {};", self.opcode(), instruction),
             Self::LessThanOrEqual(instruction) => write!(f, "{} {};", self.opcode(), instruction),
             Self::Mul(instruction) => write!(f, "{} {};", self.opcode(), instruction),
@@ -611,73 +569,48 @@
     fn read_le<R: Read>(mut reader: R) -> IoResult<Self> {
         let code = u16::read_le(&mut reader)?;
         match code {
-<<<<<<< HEAD
-            0 => Ok(Self::Add(Add::read_le(&mut reader)?)),
-            1 => Ok(Self::AddWrapped(AddWrapped::read_le(&mut reader)?)),
-            2 => Ok(Self::And(And::read_le(&mut reader)?)),
-            3 => Ok(Self::CommitPed64(CommitPed64::read_le(&mut reader)?)),
-            4 => Ok(Self::CommitPed128(CommitPed128::read_le(&mut reader)?)),
-            5 => Ok(Self::CommitPed256(CommitPed256::read_le(&mut reader)?)),
-            6 => Ok(Self::CommitPed512(CommitPed512::read_le(&mut reader)?)),
-            7 => Ok(Self::CommitPed1024(CommitPed1024::read_le(&mut reader)?)),
-            8 => Ok(Self::Div(Div::read_le(&mut reader)?)),
-            9 => Ok(Self::DivWrapped(DivWrapped::read_le(&mut reader)?)),
-            10 => Ok(Self::Equal(Equal::read_le(&mut reader)?)),
-            11 => Ok(Self::GreaterThan(GreaterThan::read_le(&mut reader)?)),
-            12 => Ok(Self::GreaterThanOrEqual(GreaterThanOrEqual::read_le(&mut reader)?)),
-            13 => Ok(Self::HashPed64(HashPed64::read_le(&mut reader)?)),
-            14 => Ok(Self::HashPed128(HashPed128::read_le(&mut reader)?)),
-            15 => Ok(Self::HashPed256(HashPed256::read_le(&mut reader)?)),
-            16 => Ok(Self::HashPed512(HashPed512::read_le(&mut reader)?)),
-            17 => Ok(Self::HashPed1024(HashPed1024::read_le(&mut reader)?)),
-            18 => Ok(Self::HashPsd2(HashPsd2::read_le(&mut reader)?)),
-            19 => Ok(Self::HashPsd4(HashPsd4::read_le(&mut reader)?)),
-            20 => Ok(Self::HashPsd8(HashPsd8::read_le(&mut reader)?)),
-            21 => Ok(Self::LessThan(LessThan::read_le(&mut reader)?)),
-            22 => Ok(Self::LessThanOrEqual(LessThanOrEqual::read_le(&mut reader)?)),
-            23 => Ok(Self::Mul(Mul::read_le(&mut reader)?)),
-            24 => Ok(Self::MulWrapped(MulWrapped::read_le(&mut reader)?)),
-            25 => Ok(Self::Nand(Nand::read_le(&mut reader)?)),
-            26 => Ok(Self::Neg(Neg::read_le(&mut reader)?)),
-            27 => Ok(Self::Nor(Nor::read_le(&mut reader)?)),
-            28 => Ok(Self::Not(Not::read_le(&mut reader)?)),
-            29 => Ok(Self::NotEqual(NotEqual::read_le(&mut reader)?)),
-            30 => Ok(Self::Or(Or::read_le(&mut reader)?)),
-            31 => Ok(Self::Sub(Sub::read_le(&mut reader)?)),
-            32 => Ok(Self::SubWrapped(SubWrapped::read_le(&mut reader)?)),
-            33 => Ok(Self::Xor(Xor::read_le(&mut reader)?)),
-            34.. => Err(error(format!("Failed to deserialize an instruction of code {code}"))),
-=======
             0 => Ok(Self::Abs(Abs::read_le(&mut reader)?)),
             1 => Ok(Self::AbsWrapped(AbsWrapped::read_le(&mut reader)?)),
             2 => Ok(Self::Add(Add::read_le(&mut reader)?)),
             3 => Ok(Self::AddWrapped(AddWrapped::read_le(&mut reader)?)),
             4 => Ok(Self::And(And::read_le(&mut reader)?)),
-            5 => Ok(Self::Div(Div::read_le(&mut reader)?)),
-            6 => Ok(Self::DivWrapped(DivWrapped::read_le(&mut reader)?)),
-            7 => Ok(Self::Double(Double::read_le(&mut reader)?)),
-            8 => Ok(Self::Equal(Equal::read_le(&mut reader)?)),
-            9 => Ok(Self::GreaterThan(GreaterThan::read_le(&mut reader)?)),
-            10 => Ok(Self::GreaterThanOrEqual(GreaterThanOrEqual::read_le(&mut reader)?)),
-            11 => Ok(Self::Inv(Inv::read_le(&mut reader)?)),
-            12 => Ok(Self::LessThan(LessThan::read_le(&mut reader)?)),
-            13 => Ok(Self::LessThanOrEqual(LessThanOrEqual::read_le(&mut reader)?)),
-            14 => Ok(Self::Mul(Mul::read_le(&mut reader)?)),
-            15 => Ok(Self::MulWrapped(MulWrapped::read_le(&mut reader)?)),
-            16 => Ok(Self::Nand(Nand::read_le(&mut reader)?)),
-            17 => Ok(Self::Neg(Neg::read_le(&mut reader)?)),
-            18 => Ok(Self::Nor(Nor::read_le(&mut reader)?)),
-            19 => Ok(Self::Not(Not::read_le(&mut reader)?)),
-            20 => Ok(Self::NotEqual(NotEqual::read_le(&mut reader)?)),
-            21 => Ok(Self::Or(Or::read_le(&mut reader)?)),
-            22 => Ok(Self::Pow(Pow::read_le(&mut reader)?)),
-            23 => Ok(Self::PowWrapped(PowWrapped::read_le(&mut reader)?)),
-            24 => Ok(Self::Square(Square::read_le(&mut reader)?)),
-            25 => Ok(Self::Sub(Sub::read_le(&mut reader)?)),
-            26 => Ok(Self::SubWrapped(SubWrapped::read_le(&mut reader)?)),
-            27 => Ok(Self::Xor(Xor::read_le(&mut reader)?)),
-            28.. => Err(error(format!("Failed to deserialize an instruction of code {code}"))),
->>>>>>> e1cc750d
+            5 => Ok(Self::CommitPed64(CommitPed64::read_le(&mut reader)?)),
+            6 => Ok(Self::CommitPed128(CommitPed128::read_le(&mut reader)?)),
+            7 => Ok(Self::CommitPed256(CommitPed256::read_le(&mut reader)?)),
+            8 => Ok(Self::CommitPed512(CommitPed512::read_le(&mut reader)?)),
+            9 => Ok(Self::CommitPed1024(CommitPed1024::read_le(&mut reader)?)),
+            10 => Ok(Self::Div(Div::read_le(&mut reader)?)),
+            11 => Ok(Self::DivWrapped(DivWrapped::read_le(&mut reader)?)),
+            12 => Ok(Self::Double(Double::read_le(&mut reader)?)),
+            13 => Ok(Self::Equal(Equal::read_le(&mut reader)?)),
+            14 => Ok(Self::GreaterThan(GreaterThan::read_le(&mut reader)?)),
+            15 => Ok(Self::GreaterThanOrEqual(GreaterThanOrEqual::read_le(&mut reader)?)),
+            16 => Ok(Self::HashPed64(HashPed64::read_le(&mut reader)?)),
+            17 => Ok(Self::HashPed128(HashPed128::read_le(&mut reader)?)),
+            18 => Ok(Self::HashPed256(HashPed256::read_le(&mut reader)?)),
+            19 => Ok(Self::HashPed512(HashPed512::read_le(&mut reader)?)),
+            20 => Ok(Self::HashPed1024(HashPed1024::read_le(&mut reader)?)),
+            21 => Ok(Self::HashPsd2(HashPsd2::read_le(&mut reader)?)),
+            22 => Ok(Self::HashPsd4(HashPsd4::read_le(&mut reader)?)),
+            23 => Ok(Self::HashPsd8(HashPsd8::read_le(&mut reader)?)),
+            24 => Ok(Self::Inv(Inv::read_le(&mut reader)?)),
+            25 => Ok(Self::LessThan(LessThan::read_le(&mut reader)?)),
+            26 => Ok(Self::LessThanOrEqual(LessThanOrEqual::read_le(&mut reader)?)),
+            27 => Ok(Self::Mul(Mul::read_le(&mut reader)?)),
+            28 => Ok(Self::MulWrapped(MulWrapped::read_le(&mut reader)?)),
+            29 => Ok(Self::Nand(Nand::read_le(&mut reader)?)),
+            30 => Ok(Self::Neg(Neg::read_le(&mut reader)?)),
+            31 => Ok(Self::Nor(Nor::read_le(&mut reader)?)),
+            32 => Ok(Self::Not(Not::read_le(&mut reader)?)),
+            33 => Ok(Self::NotEqual(NotEqual::read_le(&mut reader)?)),
+            34 => Ok(Self::Or(Or::read_le(&mut reader)?)),
+            35 => Ok(Self::Pow(Pow::read_le(&mut reader)?)),
+            36 => Ok(Self::PowWrapped(PowWrapped::read_le(&mut reader)?)),
+            37 => Ok(Self::Square(Square::read_le(&mut reader)?)),
+            38 => Ok(Self::Sub(Sub::read_le(&mut reader)?)),
+            39 => Ok(Self::SubWrapped(SubWrapped::read_le(&mut reader)?)),
+            40 => Ok(Self::Xor(Xor::read_le(&mut reader)?)),
+            41.. => Err(error(format!("Failed to deserialize an instruction of code {code}"))),
         }
     }
 }
@@ -697,7 +630,14 @@
                 u16::write_le(&2u16, &mut writer)?;
                 instruction.write_le(&mut writer)
             }
-<<<<<<< HEAD
+            Self::AddWrapped(instruction) => {
+                u16::write_le(&3u16, &mut writer)?;
+                instruction.write_le(&mut writer)
+            }
+            Self::And(instruction) => {
+                u16::write_le(&4u16, &mut writer)?;
+                instruction.write_le(&mut writer)
+            }
             Self::CommitPed64(instruction) => {
                 u16::write_le(&3u16, &mut writer)?;
                 instruction.write_le(&mut writer)
@@ -719,23 +659,27 @@
                 instruction.write_le(&mut writer)
             }
             Self::Div(instruction) => {
+                u16::write_le(&5u16, &mut writer)?;
+                instruction.write_le(&mut writer)
+            }
+            Self::DivWrapped(instruction) => {
+                u16::write_le(&6u16, &mut writer)?;
+                instruction.write_le(&mut writer)
+            }
+            Self::Double(instruction) => {
+                u16::write_le(&7u16, &mut writer)?;
+                instruction.write_le(&mut writer)
+            }
+            Self::Equal(instruction) => {
                 u16::write_le(&8u16, &mut writer)?;
                 instruction.write_le(&mut writer)
             }
-            Self::DivWrapped(instruction) => {
+            Self::GreaterThan(instruction) => {
                 u16::write_le(&9u16, &mut writer)?;
                 instruction.write_le(&mut writer)
             }
-            Self::Equal(instruction) => {
+            Self::GreaterThanOrEqual(instruction) => {
                 u16::write_le(&10u16, &mut writer)?;
-                instruction.write_le(&mut writer)
-            }
-            Self::GreaterThan(instruction) => {
-                u16::write_le(&11u16, &mut writer)?;
-                instruction.write_le(&mut writer)
-            }
-            Self::GreaterThanOrEqual(instruction) => {
-                u16::write_le(&12u16, &mut writer)?;
                 instruction.write_le(&mut writer)
             }
             Self::HashPed64(instruction) => {
@@ -770,89 +714,6 @@
                 u16::write_le(&20u16, &mut writer)?;
                 instruction.write_le(&mut writer)
             }
-            Self::LessThan(instruction) => {
-                u16::write_le(&21u16, &mut writer)?;
-                instruction.write_le(&mut writer)
-            }
-            Self::LessThanOrEqual(instruction) => {
-                u16::write_le(&22u16, &mut writer)?;
-                instruction.write_le(&mut writer)
-            }
-            Self::Mul(instruction) => {
-                u16::write_le(&23u16, &mut writer)?;
-                instruction.write_le(&mut writer)
-            }
-            Self::MulWrapped(instruction) => {
-                u16::write_le(&24u16, &mut writer)?;
-                instruction.write_le(&mut writer)
-            }
-            Self::Nand(instruction) => {
-                u16::write_le(&25u16, &mut writer)?;
-                instruction.write_le(&mut writer)
-            }
-            Self::Neg(instruction) => {
-                u16::write_le(&26u16, &mut writer)?;
-                instruction.write_le(&mut writer)
-            }
-            Self::Nor(instruction) => {
-                u16::write_le(&27u16, &mut writer)?;
-                instruction.write_le(&mut writer)
-            }
-            Self::Not(instruction) => {
-                u16::write_le(&28u16, &mut writer)?;
-                instruction.write_le(&mut writer)
-            }
-            Self::NotEqual(instruction) => {
-                u16::write_le(&29u16, &mut writer)?;
-                instruction.write_le(&mut writer)
-            }
-            Self::Or(instruction) => {
-                u16::write_le(&30u16, &mut writer)?;
-                instruction.write_le(&mut writer)
-            }
-            Self::Sub(instruction) => {
-                u16::write_le(&31u16, &mut writer)?;
-                instruction.write_le(&mut writer)
-            }
-            Self::SubWrapped(instruction) => {
-                u16::write_le(&32u16, &mut writer)?;
-                instruction.write_le(&mut writer)
-            }
-            Self::Xor(instruction) => {
-                u16::write_le(&33u16, &mut writer)?;
-=======
-            Self::AddWrapped(instruction) => {
-                u16::write_le(&3u16, &mut writer)?;
-                instruction.write_le(&mut writer)
-            }
-            Self::And(instruction) => {
-                u16::write_le(&4u16, &mut writer)?;
-                instruction.write_le(&mut writer)
-            }
-            Self::Div(instruction) => {
-                u16::write_le(&5u16, &mut writer)?;
-                instruction.write_le(&mut writer)
-            }
-            Self::DivWrapped(instruction) => {
-                u16::write_le(&6u16, &mut writer)?;
-                instruction.write_le(&mut writer)
-            }
-            Self::Double(instruction) => {
-                u16::write_le(&7u16, &mut writer)?;
-                instruction.write_le(&mut writer)
-            }
-            Self::Equal(instruction) => {
-                u16::write_le(&8u16, &mut writer)?;
-                instruction.write_le(&mut writer)
-            }
-            Self::GreaterThan(instruction) => {
-                u16::write_le(&9u16, &mut writer)?;
-                instruction.write_le(&mut writer)
-            }
-            Self::GreaterThanOrEqual(instruction) => {
-                u16::write_le(&10u16, &mut writer)?;
-                instruction.write_le(&mut writer)
-            }
             Self::Inv(instruction) => {
                 u16::write_le(&11u16, &mut writer)?;
                 instruction.write_le(&mut writer)
@@ -919,7 +780,6 @@
             }
             Self::Xor(instruction) => {
                 u16::write_le(&27u16, &mut writer)?;
->>>>>>> e1cc750d
                 instruction.write_le(&mut writer)
             }
         }
