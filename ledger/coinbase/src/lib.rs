// Copyright (C) 2019-2023 Aleo Systems Inc.
// This file is part of the snarkVM library.

// Licensed under the Apache License, Version 2.0 (the "License");
// you may not use this file except in compliance with the License.
// You may obtain a copy of the License at:
// http://www.apache.org/licenses/LICENSE-2.0

// Unless required by applicable law or agreed to in writing, software
// distributed under the License is distributed on an "AS IS" BASIS,
// WITHOUT WARRANTIES OR CONDITIONS OF ANY KIND, either express or implied.
// See the License for the specific language governing permissions and
// limitations under the License.

#![forbid(unsafe_code)]
#![allow(clippy::too_many_arguments)]
#![warn(clippy::cast_possible_truncation)]

mod helpers;
pub use helpers::*;

mod hash;
use hash::*;

#[cfg(test)]
mod tests;

use console::{
    account::Address,
    prelude::{anyhow, bail, cfg_iter, ensure, has_duplicates, Network, Result, ToBytes},
<<<<<<< HEAD
    program::cfg_into_iter, network::Testnet3,
=======
>>>>>>> c6acaad2
};
use snarkvm_algorithms::{
    fft::{DensePolynomial, EvaluationDomain},
    polycommit::kzg10::{UniversalParams as SRS, KZG10},
};
<<<<<<< HEAD
use snarkvm_curves::{PairingEngine, ProjectiveCurve, templates::twisted_edwards_extended::{Affine, Projective}, edwards_bls12::{EdwardsParameters384}, bls12_377::{G1Affine, Bls12_377G1Parameters, Fr}};
use snarkvm_fields::{PrimeField, Zero, One, Fp256};
use snarkvm_synthesizer_snark::UniversalSRS;
use snarkvm_utilities::{cfg_zip_fold, BigInteger, BigInteger256};

use std::{sync::Arc, time::Instant, ops::AddAssign};
=======
use snarkvm_curves::PairingEngine;
use snarkvm_fields::Zero;
use snarkvm_synthesizer_snark::UniversalSRS;

use aleo_std::prelude::*;
use std::sync::Arc;
>>>>>>> c6acaad2

#[cfg(not(feature = "serial"))]
use rayon::prelude::*;

#[derive(Clone)]
pub enum CoinbasePuzzle<N: Network> {
    /// The prover contains the coinbase puzzle proving key.
    Prover(Arc<CoinbaseProvingKey<N>>),
    /// The verifier contains the coinbase puzzle verifying key.
    Verifier(Arc<CoinbaseVerifyingKey<N>>),
}
impl CoinbasePuzzle<Testnet3>{
    pub fn precompute3(
        &self,
        epoch_challenge: &EpochChallenge<Testnet3>,
    ) -> Result<Vec<Affine<EdwardsParameters384>>> {
        let pk: &Arc<CoinbaseProvingKey<Testnet3>> = match self {
            Self::Prover(coinbase_proving_key) => coinbase_proving_key,
            Self::Verifier(_) => bail!("Cannot prove the coinbase puzzle with a verifier"),
        };
        let precompute_msm_start = Instant::now();
        let c_evaluations = epoch_challenge.epoch_polynomial_evaluations().evaluations.clone();

        let pk_lag_basis = pk.lagrange_basis_at_beta_g.clone();
        let mut c_g = Vec::new();
        for i in 0..c_evaluations.len() {
            c_g.push(pk_lag_basis[i] * c_evaluations[i]);
        }
        let precompute_msm_duration = precompute_msm_start.elapsed();
        println!("Time elapsed in precompute msm() is: {:?}", precompute_msm_duration);

        let precompute_fft_start = Instant::now();
        pk.product_domain.fft_in_place(&mut c_g);
        let precompute_fft_duration = precompute_fft_start.elapsed();
        println!("Time elapsed in precompute fft() is: {:?}", precompute_fft_duration);

        let mut ghat = Vec::new();
        for i in 0..c_evaluations.len() / 2 {
            ghat.push(c_g[i].clone().to_affine().to_te_affine());
        }
        Ok(ghat)
    }

    pub fn prove3(
        &self,
        epoch_challenge: &EpochChallenge<Testnet3>,
        address: Address<Testnet3>,
        nonce: u64,
        minimum_proof_target: Option<u64>,
    ) -> Result<(u32, PartialSolution<Testnet3>)> {
        let pk: &Arc<CoinbaseProvingKey<Testnet3>> = match self {
            Self::Prover(coinbase_proving_key) => coinbase_proving_key,
            Self::Verifier(_) => bail!("Cannot prove the coinbase puzzle with a verifier"),
        };

        let ghat: Vec<Affine<EdwardsParameters384>> = self.precompute3(epoch_challenge).unwrap();

        let polynomial: DensePolynomial<_> = Self::prover_polynomial(epoch_challenge, address, nonce).unwrap();
        // let polynomial = epoch_challenge.epoch_polynomial().clone();
        let bases = ghat.clone();

        // let scalars: Vec<Fp256<snarkvm_curves::edwards_bls12::FrParameters>> = polynomial.coeffs.iter().map(|poly| {println!("{:?}", poly); Fp256::<snarkvm_curves::edwards_bls12::FrParameters>::from_bigint(poly.0).unwrap()}).collect();
        use snarkvm_curves::edwards_bls12::Fr253;
        let scalars: Vec<Fr253> = polynomial.coeffs.clone();
        // println!("poly f scalar {:?}", scalars);
        let scalars = scalars.iter().map(|s| s.to_bigint()).collect::<Vec<_>>();

        let mut commitment = VariableBase::msm(&bases, &scalars);

        println!("commitment sw {:?}", commitment.to_affine().to_sw_affine());

        let (random_commit, _rand) = KZG10::generate_random_commit(&pk.lagrange_basis(), None, None)?;
        println!("random_commit {:?}", random_commit);
        // println!("random_commit te {:?}", random_commit.to_te_affine());
        commitment.add_assign_mixed(&random_commit.to_te_affine());
        println!("commitment sw {:?}", commitment.to_affine().to_sw_affine());
        println!("commitment sw {:x}", commitment.to_affine().to_sw_affine().x.to_bigint().to_biguint());
        println!("commitment sw {:x}", commitment.to_affine().to_sw_affine().y.to_bigint().to_biguint());

        // println!("final commitment {:?}", commitment.to_affine().to_sw_affine());

        // println!("commitment2 {:?}", commitment.to_affine());

        let commitment = KZGCommitment(commitment.to_affine().to_sw_affine());

        let partial_solution = PartialSolution::new(address, nonce, commitment);
        // println!("proof_target {:?}", partial_solution.to_target().unwrap());
        // Check that the minimum target is met.
        if let Some(minimum_target) = minimum_proof_target {
            let proof_target = partial_solution.to_target()?;
            ensure!(
                proof_target >= minimum_target,
                "Prover solution was below the necessary proof target ({proof_target} < {minimum_target})"
            );
        }

        Ok((epoch_challenge.epoch_number(), partial_solution))
    }

    pub fn prove4(
        &self,
        ghat: Vec<Affine<EdwardsParameters384>>,
        epoch_challenge: &EpochChallenge<Testnet3>,
        address: Address<Testnet3>,
        nonce: u64,
        minimum_proof_target: Option<u64>,
        rep: u64,
    ) -> Result<(u32, PartialSolution<Testnet3>)> {
        let pk: &Arc<CoinbaseProvingKey<Testnet3>> = match self {
            Self::Prover(coinbase_proving_key) => coinbase_proving_key,
            Self::Verifier(_) => bail!("Cannot prove the coinbase puzzle with a verifier"),
        };

        // let precompute_start = Instant::now();
        // let ghat: Vec<Affine<EdwardsParameters384>> = self.precompute3(epoch_challenge).unwrap();

        use std::io::Write;

        // for gh in ghat.iter() {
        //     let point = gh.clone();
        //     let x = point.x.to_bigint().to_biguint();
        //     let y = point.y.to_bigint().to_biguint();
        //     // let z = point.z.to_bigint().to_biguint();
        //     // let t = point.t.to_bigint().to_biguint();
        //     // writeln!(&input_poly_file, "{:x} {:x} {:x} {:x}", x, y, z, t).unwrap();
        //     writeln!(&input_x_file, "{:x}", x).unwrap();
        //     writeln!(&input_y_file, "{:x}", y).unwrap();
        // }

        // let ghat2: Vec<Affine<EdwardsParameters384>> = ghat.iter().map(|g| g.to_te_affine()).collect();
        // println!("ghat {:?}", ghat2);

        // let precompute_duration = precompute_start.elapsed();
        // println!("Time elapsed in precompute() is: {:?}", precompute_duration);
        // println!("precompute: {:?}", ghat2.iter().map(|g| g.to_sw_affine()).collect::<Vec<G1Affine>>());

        let miner_start: Instant = Instant::now();
        let polynomial: DensePolynomial<_> = Self::prover_polynomial(epoch_challenge, address, nonce).unwrap();

        // let polynomial = epoch_challenge.epoch_polynomial().clone();
        let bases = ghat.clone();

        // let scalars: Vec<Fp256<snarkvm_curves::edwards_bls12::FrParameters>> = polynomial.coeffs.iter().map(|poly| {println!("{:?}", poly); Fp256::<snarkvm_curves::edwards_bls12::FrParameters>::from_bigint(poly.0).unwrap()}).collect();
        use snarkvm_curves::edwards_bls12::Fr253;
        let scalars: Vec<Fr253> = polynomial.coeffs.clone();
        println!("poly f scalar {:?}", scalars[0]);

        let mut scalarsfile = std::fs::File::create(format!("scalars_{}.txt", rep)).expect("create failed");

        for s in scalars.iter() {
            writeln!(scalarsfile, "{:x}", s.clone().to_bigint().to_biguint()).unwrap();
        }

        println!("scalars[0] {:x}", scalars[0].to_bigint().to_biguint());

        let scalars = scalars.iter().map(|s| s.to_bigint()).collect::<Vec<_>>();

        let mut commitment = VariableBase::msm(&bases, &scalars);
        println!("prove4 commitment sw {:?}", commitment.to_affine().to_sw_affine());

        let commitment2 = Projective::<EdwardsParameters384>::zero();

        let bases2 = ghat.clone();


        for i in 0..scalars.len(){
            println!("{:x}", scalars[i].clone().to_biguint());
            // TODO 
            use snarkvm_curves::AffineCurve;
            let mut b128 = bases[i].clone().to_projective();
            for _ in 0..128{
                b128.double_in_place();
            }
            let mut tempa1 = Projective::<EdwardsParameters384>::zero();
            let mut tempa2 = Projective::<EdwardsParameters384>::zero();
            let s = scalars[i].clone().to_bytes_le().unwrap();
            for su8 in s.clone(){
                print!("{:02x} ", su8);
            }
            println!();

            for j in 0..16{
                tempa1 = tempa1 * Fr::from_bigint(BigInteger256::from(1 << 8 as u64)).unwrap();
                tempa2 = tempa2 * Fr::from_bigint(BigInteger256::from(1 << 8 as u64)).unwrap();
                tempa1.add_assign(bases[i] * Fr::from_bigint(BigInteger256::from(s[15 - j] as u64)).unwrap());
                tempa2.add_assign(b128* Fr::from_bigint(BigInteger256::from(s[31 - j] as u64)).unwrap());
            }
            let tmp = bases[i].clone() * Fr::from_bigint(scalars[i].clone()).unwrap() ;
            let mut temp = Projective::<EdwardsParameters384>::zero();
            for j in 0..32{
                for _ in 0..8{
                    temp.double_in_place();
                }
                
                temp.add_assign(bases[i].clone() * Fr::from_bigint(BigInteger256::from(s[31 - j] as u64)).unwrap());
               
            }
            assert_eq!(tmp, tempa1+ tempa2);
            assert_eq!(tmp.to_affine(), temp.to_affine());
        }
        // let mut commitmentcomp = commitment.clone();
        // let mut add_point = Projective::<EdwardsParameters384>::zero();
        // for (i, base) in bases.clone().iter().enumerate() {
        //     add_point.add_assign(
        //             base.clone() * snarkvm_curves::edwards_bls12::Fr253::from_bigint(BigInteger256::from((i % 8) as u64)).unwrap(),
        //     );
        // }
        // for _ in 0..253{
        //     add_point.double_in_place();
        // }
        // println!("add_point {:?}", add_point.to_affine());
        // commitmentcomp.add_assign(add_point);

        // {
        //     let one = Fr253::one();
        //     let mut two = one + one;

        //     let mut twopower253 = one.clone();
        //     for _ in 0..253{
        //         twopower253 = twopower253*two;
        //     }

        //     let scalars2 = polynomial.coeffs.clone().iter().enumerate().map(|(i, s)| (*s + twopower253 * Fr253::from_bigint(BigInteger256::from(i as u64 % 8)).unwrap()).to_bigint()  ).collect::<Vec<_>>();
        //     let mut commitment2 = VariableBase::msm(&bases, &scalars2);

        //     let unscalars = polynomial.coeffs.clone().iter().enumerate().map(|(i, _s)| (twopower253 * Fr253::from_bigint(BigInteger256::from(i as u64 % 8)).unwrap()).to_bigint()  ).collect::<Vec<_>>();
        //     let mut commitment3 = VariableBase::msm(&bases, &scalars2);
        //     assert_eq!(commitment + commitment3, commitment2);
        // }

        // let mut commitment = Projective::<EdwardsParameters384>::zero();
        // for i in 0..ghat.len() {
        //     commitment.add_assign(ghat[i] * scalars[i]);
        // }
        // println!("commitment sw1 {:?}", VariableBase::msm(&ghat, &scalars).to_affine().to_te_affine());
        // println!("commitment te {:?}", commitment.to_affine());
        // println!("commitment sw {:?}", commitment.to_affine().to_sw_affine());
        // println!("commitment te2 {:?}", commitment.to_affine().to_sw_affine().to_te_affine());
        // let mut peoutputfile = std::fs::File::create(format!("peoutput_{}.txt", rep)).expect("create failed");

        // let scalaru8: Vec<Vec<u8>> = scalars.iter().map(|s| s.to_bytes_le().unwrap()).collect();

        // let mut pevec: Vec<Projective<EdwardsParameters384>> = Vec::new();
        // let mut subpoint : Projective<EdwardsParameters384> = Projective::<EdwardsParameters384>::zero();
        // for pei in 0..32 {
        //     print!("{:02x}", scalaru8[0][pei]);
        //     let mut peisum = Projective::<EdwardsParameters384>::zero();
        //     for si in 0..scalaru8.len() {
        //         peisum.add_assign(
        //             bases[si]
        //                 * snarkvm_curves::edwards_bls12::Fr253::from_bigint(BigInteger256::from(
        //                     scalaru8[si][pei] as u64,
        //                 ))
        //                 .unwrap(),
        //         );
        //         if pei == 31 {

        //             peisum.add_assign(
        //                 bases[si]
        //                     * snarkvm_curves::edwards_bls12::Fr253::from_bigint(BigInteger256::from(
        //                         (si % 8) as u64 *32,
        //                     ))
        //                     .unwrap(),
        //             );
        //             subpoint.add_assign(bases[si] * snarkvm_curves::edwards_bls12::Fr253::from_bigint(BigInteger256::from((si %8)as u64 *32)).unwrap());
        //         }
        //     }
        //     // pesum = pesum * Fr::from_bigint(BigInteger256::from(1 << 8 as u64)).unwrap();
        //     // pesum.add_assign(peisum);
        //     pevec.push(peisum);
        // }
        // let mut pesum = Projective::<EdwardsParameters384>::zero();
        // for i in 0..32 {
        //     pesum = pesum * Fr::from_bigint(BigInteger256::from(1 << 8 as u64)).unwrap();
        //     pesum.add_assign(pevec[31 - i]);

        //     let base_porject = pevec[i].clone();
        //     let x = base_porject.x.to_bigint().to_biguint();
        //     let y = base_porject.y.to_bigint().to_biguint();
        //     let z = base_porject.z.to_bigint().to_biguint();
        //     let t = base_porject.t.to_bigint().to_biguint();
        //     writeln!(peoutputfile, "{:x} {:x} {:x} {:x}", x, y, z, t).unwrap();
        // }
        // for _ in 0..248{
        //     subpoint.double_in_place();
        // }
        // pesum.add_assign(-subpoint);

        // assert_eq!(commitment.to_affine(), pesum.to_affine());

        let (random_commit, _rand) = KZG10::generate_random_commit(&pk.lagrange_basis(), None, None)?;
        println!("random_commit {:?}", random_commit);
        // println!("random_commit te {:?}", random_commit.to_te_affine());
        commitment.add_assign_mixed(&random_commit.to_te_affine());
        // println!("final commitment {:?}", commitment.to_affine().to_sw_affine());
        let miner_duration = miner_start.elapsed();
        // println!("Time elapsed in compute() is: {:?}", miner_duration);
        // let commitment = commitment - commitment;
        // {
        //     let point = commitment.clone();
        //     let x = point.x.to_bigint().to_biguint();
        //     let y = point.y.to_bigint().to_biguint();
        //     let z = point.z.to_bigint().to_biguint();
        //     let t = point.t.to_bigint().to_biguint();
        //     println!("{:x} {:x} {:x} {:x}", x, y, z, t);
        //     println!("prove4 commitment te {:?}", commitment);
        //     println!("prove4 commitment sw {:?}", commitment.to_affine().to_sw_affine());
        // }

        let commitment = KZGCommitment(commitment.to_affine().to_sw_affine());

        println!("prove4 commitment {:?}", commitment.0);

        let partial_solution = PartialSolution::new(address, nonce, commitment);
        // println!("proof_target {:?}", partial_solution.to_target().unwrap());
        // Check that the minimum target is met.
        if let Some(minimum_target) = minimum_proof_target {
            let proof_target = partial_solution.to_target()?;
            println!("proof_target {:08x}", proof_target);
            ensure!(
                proof_target == minimum_target,
                "Prover solution was below the necessary proof target ({proof_target} < {minimum_target})"
            );
        }

        Ok((epoch_challenge.epoch_number(), partial_solution))
    }
}

impl<N: Network> CoinbasePuzzle<N> {
    /// Initializes a new `SRS` for the coinbase puzzle.
    #[cfg(any(test, feature = "setup"))]
    pub fn setup(config: PuzzleConfig) -> Result<SRS<N::PairingCurve>> {
        // The SRS must support committing to the product of two degree `n` polynomials.
        // Thus, the SRS must support committing to a polynomial of degree `2n - 1`.
        let total_degree = (2 * config.degree - 1).try_into()?;
        let srs = KZG10::load_srs(total_degree)?;
        Ok(srs)
    }

    /// Load the coinbase puzzle proving and verifying keys.
    pub fn load() -> Result<Self> {
        let max_degree = N::COINBASE_PUZZLE_DEGREE;
        // Load the universal SRS.
        let universal_srs = UniversalSRS::<N>::load()?;
        // Trim the universal SRS to the maximum degree.
        Self::trim(&*universal_srs, PuzzleConfig { degree: max_degree })
    }

    pub fn trim(srs: &SRS<N::PairingCurve>, config: PuzzleConfig) -> Result<Self> {
        // As above, we must support committing to the product of two degree `n` polynomials.
        // Thus, the SRS must support committing to a polynomial of degree `2n - 1`.
        // Since the upper bound to `srs.powers_of_beta_g` takes as input the number
        // of coefficients. The degree of the product has `2n - 1` coefficients.
        //
        // Hence, we request the powers of beta for the interval [0, 2n].
        let product_domain = Self::product_domain(config.degree)?;

        let lagrange_basis_at_beta_g = srs.lagrange_basis(product_domain)?;
        let fft_precomputation = product_domain.precompute_fft();
        let product_domain_elements = product_domain.elements().collect();

        let vk = CoinbaseVerifyingKey::<N> {
            g: srs.power_of_beta_g(0)?,
            gamma_g: <N::PairingCurve as PairingEngine>::G1Affine::zero(), // We don't use gamma_g later on since we are not hiding.
            h: srs.h,
            beta_h: srs.beta_h(),
            prepared_h: srs.prepared_h.clone(),
            prepared_beta_h: srs.prepared_beta_h.clone(),
        };

        let pk = CoinbaseProvingKey {
            product_domain,
            product_domain_elements,
            lagrange_basis_at_beta_g,
            fft_precomputation,
            verifying_key: vk,
        };

        Ok(Self::Prover(Arc::new(pk)))
    }

    /// Returns a prover solution to the coinbase puzzle.
    pub fn prove(
        &self,
        epoch_challenge: &EpochChallenge<N>,
        address: Address<N>,
        nonce: u64,
        minimum_proof_target: Option<u64>,
    ) -> Result<ProverSolution<N>> {
        // Retrieve the coinbase proving key.
        let pk = match self {
            Self::Prover(coinbase_proving_key) => coinbase_proving_key,
            Self::Verifier(_) => bail!("Cannot prove the coinbase puzzle with a verifier"),
        };

        let polynomial = Self::prover_polynomial(epoch_challenge, address, nonce)?;
        // let polynomial = epoch_challenge.epoch_polynomial().clone();

        let product_evaluations = {
            let polynomial_evaluations = pk.product_domain.in_order_fft_with_pc(&polynomial, &pk.fft_precomputation);
            pk.product_domain.mul_polynomials_in_evaluation_domain(
                polynomial_evaluations,
                &epoch_challenge.epoch_polynomial_evaluations().evaluations,
            )?
        };
        // println!("product evaluations {:?}", product_evaluations);
        let (commitment, _rand) = KZG10::commit_lagrange(&pk.lagrange_basis(), &product_evaluations, None, None)?;
        let partial_solution = PartialSolution::new(address, nonce, commitment);

        // Check that the minimum target is met.
        if let Some(minimum_target) = minimum_proof_target {
            let proof_target = partial_solution.to_target()?;
            ensure!(
                proof_target >= minimum_target,
                "Prover solution was below the necessary proof target ({proof_target} < {minimum_target})"
            );
        }

        let point = hash_commitment(&commitment)?;
        let product_eval_at_point = polynomial.evaluate(point) * epoch_challenge.epoch_polynomial().evaluate(point);

        let proof = KZG10::open_lagrange(
            &pk.lagrange_basis(),
            pk.product_domain_elements(),
            &product_evaluations,
            point,
            product_eval_at_point,
        )?;
        ensure!(!proof.is_hiding(), "The prover solution must contain a non-hiding proof");

        debug_assert!(KZG10::check(&pk.verifying_key, &commitment, point, product_eval_at_point, &proof)?);

        Ok(ProverSolution::new(partial_solution, proof))
    }

<<<<<<< HEAD
    pub fn precompute(
        &self,
        epoch_challenge: &EpochChallenge<N>,
    ) -> Result<Vec<<N::PairingCurve as PairingEngine>::G1Affine>> {
        let pk: &Arc<CoinbaseProvingKey<N>> = match self {
            Self::Prover(coinbase_proving_key) => coinbase_proving_key,
            Self::Verifier(_) => bail!("Cannot prove the coinbase puzzle with a verifier"),
        };
        let precompute_msm_start = Instant::now();
        let c_evaluations = epoch_challenge.epoch_polynomial_evaluations().evaluations.clone();

        let pk_lag_basis = pk.lagrange_basis_at_beta_g.clone();
        let mut c_g: Vec<<N::PairingCurve as PairingEngine>::G1Projective> = Vec::new();
        for i in 0..c_evaluations.len() {
            c_g.push(pk_lag_basis[i] * c_evaluations[i]);
        }
        let precompute_msm_duration = precompute_msm_start.elapsed();
        println!("Time elapsed in precompute msm() is: {:?}", precompute_msm_duration);

        let precompute_fft_start = Instant::now();
        pk.product_domain.fft_in_place(&mut c_g);
        let precompute_fft_duration = precompute_fft_start.elapsed();
        println!("Time elapsed in precompute fft() is: {:?}", precompute_fft_duration);

        let mut ghat = Vec::new();
        for i in 0..c_evaluations.len() / 2 {
            ghat.push(c_g[i].clone().to_affine());
        }
        Ok(ghat)
    }

    pub fn prove2(
        &self,
        epoch_challenge: &EpochChallenge<N>,
        address: Address<N>,
        nonce: u64,
        minimum_proof_target: Option<u64>,
    ) -> Result<(u32, PartialSolution<N>)> {
        let pk: &Arc<CoinbaseProvingKey<N>> = match self {
            Self::Prover(coinbase_proving_key) => coinbase_proving_key,
            Self::Verifier(_) => bail!("Cannot prove the coinbase puzzle with a verifier"),
        };

        // let c_evaluations = epoch_challenge.epoch_polynomial_evaluations().evaluations.clone();

        // let pk_lag_basis = pk.lagrange_basis_at_beta_g.clone();
        // let mut c_g : Vec<<N::PairingCurve as PairingEngine>::G1Projective>  = Vec::new();
        // for i in 0..c_evaluations.len(){
        //     c_g.push(pk_lag_basis[i]*c_evaluations[i]);
        // }

        // pk.product_domain.fft_in_place(&mut c_g);
        // let mut ghat = Vec::new();
        // for i in 0..c_evaluations.len()/2{
        //     ghat.push(c_g[i].clone().to_affine());
        // }
        let precompute_start = Instant::now();
        let ghat = self.precompute(epoch_challenge).unwrap();
        let precompute_duration = precompute_start.elapsed();
        println!("Time elapsed in precompute() is: {:?}", precompute_duration);
        println!("precompute: {:?}", ghat);

        let miner_start: Instant = Instant::now();
        let polynomial: DensePolynomial<_> = Self::prover_polynomial(epoch_challenge, address, nonce).unwrap();
        // let polynomial = epoch_challenge.epoch_polynomial().clone();
        let bases = ghat.clone();
        // let bases = self.precompute(epoch_challenge);

        let scalars = polynomial.coeffs;
        // println!("poly f scalar {:?}", scalars);
        let scalars = scalars.iter().map(|s| s.to_bigint()).collect::<Vec<_>>();

        let mut commitment = VariableBase::msm(&bases, &scalars);
        println!("commitment2 {:?}", commitment.to_affine());
        let (random_commit, _rand) = KZG10::generate_random_commit(&pk.lagrange_basis(), None, None)?;
        commitment.add_assign_mixed(&random_commit);
        let miner_duration = miner_start.elapsed();
        println!("Time elapsed in compute() is: {:?}", miner_duration);



        let commitment = KZGCommitment(commitment.into());

        let partial_solution = PartialSolution::new(address, nonce, commitment);
        // Check that the minimum target is met.
        if let Some(minimum_target) = minimum_proof_target {
            let proof_target = partial_solution.to_target()?;
            ensure!(
                proof_target >= minimum_target,
                "Prover solution was below the necessary proof target ({proof_target} < {minimum_target})"
            );
        }

        Ok((epoch_challenge.epoch_number(), partial_solution))
    }

    /// Returns a coinbase solution for the given epoch challenge and prover solutions.
    ///
    /// # Note
    /// This method does *not* check that the prover solutions are valid.
    pub fn accumulate_unchecked(
        &self,
        epoch_challenge: &EpochChallenge<N>,
        prover_solutions: &[ProverSolution<N>],
    ) -> Result<CoinbaseSolution<N>> {
        // Ensure there exists prover solutions.
        if prover_solutions.is_empty() {
            bail!("Cannot accumulate an empty list of prover solutions.");
        }

        // Ensure the number of prover solutions does not exceed `MAX_PROVER_SOLUTIONS`.
        if prover_solutions.len() > N::MAX_PROVER_SOLUTIONS {
            bail!(
                "Cannot accumulate beyond {} prover solutions, found {}.",
                N::MAX_PROVER_SOLUTIONS,
                prover_solutions.len()
            );
        }

        // Retrieve the coinbase proving key.
        let pk = match self {
            Self::Prover(coinbase_proving_key) => coinbase_proving_key,
            Self::Verifier(_) => bail!("Cannot accumulate the coinbase puzzle with a verifier"),
        };
        ensure!(!has_duplicates(prover_solutions), "Cannot accumulate duplicate prover solutions");

        let (prover_polynomials, partial_solutions): (Vec<_>, Vec<_>) = cfg_iter!(prover_solutions)
            .filter_map(|solution| {
                if solution.proof().is_hiding() {
                    return None;
                }
                let polynomial = solution.to_prover_polynomial(epoch_challenge).ok()?;
                Some((polynomial, PartialSolution::new(solution.address(), solution.nonce(), solution.commitment())))
            })
            .unzip();

        // Compute the challenge points.
        let mut challenges = hash_commitments(partial_solutions.iter().map(|solution| *solution.commitment()))?;
        ensure!(challenges.len() == partial_solutions.len() + 1, "Invalid number of challenge points");

        // Pop the last challenge as the accumulator challenge point.
        let accumulator_point = match challenges.pop() {
            Some(point) => point,
            None => bail!("Missing the accumulator challenge point"),
        };

        // Accumulate the prover polynomial.
        let zero = DensePolynomial::zero;
        let accumulated_prover_polynomial = cfg_zip_fold!(
            cfg_into_iter!(prover_polynomials),
            challenges,
            zero,
            |mut accumulator, (mut prover_polynomial, challenge)| {
                prover_polynomial *= challenge;
                accumulator += &prover_polynomial;
                accumulator
            },
            DensePolynomial<_>
        );
        let product_eval_at_challenge_point = accumulated_prover_polynomial.evaluate(accumulator_point)
            * epoch_challenge.epoch_polynomial().evaluate(accumulator_point);

        // Compute the accumulator polynomial.
        let product_evals = {
            let accumulated_polynomial_evaluations =
                pk.product_domain.in_order_fft_with_pc(&accumulated_prover_polynomial.coeffs, &pk.fft_precomputation);
            pk.product_domain.mul_polynomials_in_evaluation_domain(
                accumulated_polynomial_evaluations,
                &epoch_challenge.epoch_polynomial_evaluations().evaluations,
            )
        };

        // Compute the coinbase proof.
        let proof = KZG10::open_lagrange(
            &pk.lagrange_basis(),
            pk.product_domain_elements(),
            &product_evals,
            accumulator_point,
            product_eval_at_challenge_point,
        )?;

        // Ensure the coinbase proof is non-hiding.
        if proof.is_hiding() {
            bail!("The coinbase proof must be non-hiding");
        }

        // Return the accumulated proof.
        Ok(CoinbaseSolution::new(partial_solutions, proof))
    }

    /// Returns `true` if the coinbase solution is valid.
    pub fn verify(
=======
    /// Returns `true` if the solutions are valid.
    pub fn check_solutions(
>>>>>>> c6acaad2
        &self,
        solutions: &CoinbaseSolution<N>,
        epoch_challenge: &EpochChallenge<N>,
        proof_target: u64,
    ) -> Result<()> {
        let timer = timer!("CoinbasePuzzle::verify");

        // Ensure the solutions are not empty.
        ensure!(!solutions.is_empty(), "There are no solutions to verify for the coinbase puzzle");

        // Ensure the number of partial solutions does not exceed `MAX_PROVER_SOLUTIONS`.
        if solutions.len() > N::MAX_SOLUTIONS {
            bail!(
                "The solutions exceed the allowed number of partial solutions. ({} > {})",
                solutions.len(),
                N::MAX_SOLUTIONS
            );
        }

        // Ensure the puzzle commitments are unique.
        if has_duplicates(solutions.puzzle_commitments()) {
            bail!("The solutions contain duplicate puzzle commitments");
        }
        lap!(timer, "Perform initial checks");

        // Verify each prover solution.
        if !cfg_iter!(solutions).all(|(_, solution)| {
            solution.verify(self.coinbase_verifying_key(), epoch_challenge, proof_target).unwrap_or(false)
        }) {
            bail!("The solutions contain an invalid prover solution");
        }
        finish!(timer, "Verify each solution");

        Ok(())
    }

    /// Returns the coinbase proving key.
    pub fn coinbase_proving_key(&self) -> Result<&CoinbaseProvingKey<N>> {
        match self {
            Self::Prover(coinbase_proving_key) => Ok(coinbase_proving_key),
            Self::Verifier(_) => bail!("Cannot fetch the coinbase proving key with a verifier"),
        }
    }

    /// Returns the coinbase verifying key.
    pub fn coinbase_verifying_key(&self) -> &CoinbaseVerifyingKey<N> {
        match self {
            Self::Prover(coinbase_proving_key) => &coinbase_proving_key.verifying_key,
            Self::Verifier(coinbase_verifying_key) => coinbase_verifying_key,
        }
    }
}

impl<N: Network> CoinbasePuzzle<N> {
    /// Checks that the degree for the epoch and prover polynomial is within bounds,
    /// and returns the evaluation domain for the product polynomial.
    pub(crate) fn product_domain(degree: u32) -> Result<EvaluationDomain<N::Field>> {
        ensure!(degree != 0, "Degree cannot be zero");
        let num_coefficients = degree.checked_add(1).ok_or_else(|| anyhow!("Degree is too large"))?;
        let product_num_coefficients = num_coefficients
            .checked_mul(2)
            .and_then(|t| t.checked_sub(1))
            .ok_or_else(|| anyhow!("Degree is too large"))?;
        assert_eq!(product_num_coefficients, 2 * degree + 1);
        let product_domain =
            EvaluationDomain::new(product_num_coefficients.try_into()?).ok_or_else(|| anyhow!("Invalid degree"))?;
        assert_eq!(product_domain.size(), (product_num_coefficients as usize).checked_next_power_of_two().unwrap());
        Ok(product_domain)
    }

    /// Returns the prover polynomial for the coinbase puzzle.
    fn prover_polynomial(
        epoch_challenge: &EpochChallenge<N>,
        address: Address<N>,
        nonce: u64,
    ) -> Result<DensePolynomial<<N::PairingCurve as PairingEngine>::Fr>> {
        let input = {
            let mut bytes = [0u8; 76];
            epoch_challenge.epoch_number().write_le(&mut bytes[..4])?;
            epoch_challenge.epoch_block_hash().write_le(&mut bytes[4..36])?;
            address.write_le(&mut bytes[36..68])?;
            nonce.write_le(&mut bytes[68..])?;

            bytes
        };

        // for i in 68..76 {
        //     print!("{:02x}", input[i]);
        // }
        // let len: u32 = epoch_challenge.epoch_polynomial().coeffs().len() as u32;
        // let len_bytes = len.to_bytes_le().unwrap();
        // for i in 0..4 {
        //     print!("{:02x}", len_bytes[i]);
        // }

        // for i in 36..68 {
        //     print!("{:02x}", input[i]);
        // }

        // for i in 4..36 {
        //     print!("{:02x}", input[i]);
        // }

        // for i in 0..4 {
        //     print!("{:02x}", input[i]);
        // }

        // print!("{:02x}", input[8]);
        // println!();

        // let mut work_fd = std::fs::File::create(format!("work.txt")).expect("create failed");
        // for i in 0..4 {
        //     write!(&work_fd, "{:02x}", input[i])?;
        // }
        // write!(&work_fd, ", ")?;

        // for i in 4..36 {
        //     write!(&work_fd, "{:02x}", input[i])?;
        // }
        // write!(&work_fd, ", ");

        // for i in 36..68 {
        //     write!(&work_fd, "{:02x}", input[i])?;
        // }
        // write!(&work_fd, ", ")?;

        // let len: u32 = epoch_challenge.epoch_polynomial().coeffs().len() as u32;
        // let len_bytes = len.to_bytes_le()?;
        // for i in 0..4 {
        //     write!(&work_fd, "{:02x}", len_bytes[i])?;
        // }
        // write!(&work_fd, ", ")?;

        // for i in 68..76 {
        //     write!(&work_fd, "{:02x}", input[i])?;
        // }

        Ok(hash_to_polynomial::<<N::PairingCurve as PairingEngine>::Fr>(&input, epoch_challenge.degree()))
    }
}<|MERGE_RESOLUTION|>--- conflicted
+++ resolved
@@ -28,30 +28,19 @@
 use console::{
     account::Address,
     prelude::{anyhow, bail, cfg_iter, ensure, has_duplicates, Network, Result, ToBytes},
-<<<<<<< HEAD
     program::cfg_into_iter, network::Testnet3,
-=======
->>>>>>> c6acaad2
 };
 use snarkvm_algorithms::{
     fft::{DensePolynomial, EvaluationDomain},
-    polycommit::kzg10::{UniversalParams as SRS, KZG10},
+    polycommit::kzg10::{UniversalParams as SRS, KZG10, KZGCommitment}, msm::VariableBase,
 };
-<<<<<<< HEAD
 use snarkvm_curves::{PairingEngine, ProjectiveCurve, templates::twisted_edwards_extended::{Affine, Projective}, edwards_bls12::{EdwardsParameters384}, bls12_377::{G1Affine, Bls12_377G1Parameters, Fr}};
 use snarkvm_fields::{PrimeField, Zero, One, Fp256};
 use snarkvm_synthesizer_snark::UniversalSRS;
 use snarkvm_utilities::{cfg_zip_fold, BigInteger, BigInteger256};
 
+use aleo_std::prelude::*;
 use std::{sync::Arc, time::Instant, ops::AddAssign};
-=======
-use snarkvm_curves::PairingEngine;
-use snarkvm_fields::Zero;
-use snarkvm_synthesizer_snark::UniversalSRS;
-
-use aleo_std::prelude::*;
-use std::sync::Arc;
->>>>>>> c6acaad2
 
 #[cfg(not(feature = "serial"))]
 use rayon::prelude::*;
@@ -218,7 +207,7 @@
 
 
         for i in 0..scalars.len(){
-            println!("{:x}", scalars[i].clone().to_biguint());
+            // println!("{:x}", scalars[i].clone().to_biguint());
             // TODO 
             use snarkvm_curves::AffineCurve;
             let mut b128 = bases[i].clone().to_projective();
@@ -228,10 +217,10 @@
             let mut tempa1 = Projective::<EdwardsParameters384>::zero();
             let mut tempa2 = Projective::<EdwardsParameters384>::zero();
             let s = scalars[i].clone().to_bytes_le().unwrap();
-            for su8 in s.clone(){
-                print!("{:02x} ", su8);
-            }
-            println!();
+            // for su8 in s.clone(){
+            //     print!("{:02x} ", su8);
+            // }
+            // println!();
 
             for j in 0..16{
                 tempa1 = tempa1 * Fr::from_bigint(BigInteger256::from(1 << 8 as u64)).unwrap();
@@ -372,7 +361,7 @@
             let proof_target = partial_solution.to_target()?;
             println!("proof_target {:08x}", proof_target);
             ensure!(
-                proof_target == minimum_target,
+                proof_target >= minimum_target,
                 "Prover solution was below the necessary proof target ({proof_target} < {minimum_target})"
             );
         }
@@ -449,7 +438,6 @@
         };
 
         let polynomial = Self::prover_polynomial(epoch_challenge, address, nonce)?;
-        // let polynomial = epoch_challenge.epoch_polynomial().clone();
 
         let product_evaluations = {
             let polynomial_evaluations = pk.product_domain.in_order_fft_with_pc(&polynomial, &pk.fft_precomputation);
@@ -458,10 +446,10 @@
                 &epoch_challenge.epoch_polynomial_evaluations().evaluations,
             )?
         };
-        // println!("product evaluations {:?}", product_evaluations);
         let (commitment, _rand) = KZG10::commit_lagrange(&pk.lagrange_basis(), &product_evaluations, None, None)?;
+
         let partial_solution = PartialSolution::new(address, nonce, commitment);
-
+        
         // Check that the minimum target is met.
         if let Some(minimum_target) = minimum_proof_target {
             let proof_target = partial_solution.to_target()?;
@@ -488,7 +476,6 @@
         Ok(ProverSolution::new(partial_solution, proof))
     }
 
-<<<<<<< HEAD
     pub fn precompute(
         &self,
         epoch_challenge: &EpochChallenge<N>,
@@ -589,102 +576,7 @@
     ///
     /// # Note
     /// This method does *not* check that the prover solutions are valid.
-    pub fn accumulate_unchecked(
-        &self,
-        epoch_challenge: &EpochChallenge<N>,
-        prover_solutions: &[ProverSolution<N>],
-    ) -> Result<CoinbaseSolution<N>> {
-        // Ensure there exists prover solutions.
-        if prover_solutions.is_empty() {
-            bail!("Cannot accumulate an empty list of prover solutions.");
-        }
-
-        // Ensure the number of prover solutions does not exceed `MAX_PROVER_SOLUTIONS`.
-        if prover_solutions.len() > N::MAX_PROVER_SOLUTIONS {
-            bail!(
-                "Cannot accumulate beyond {} prover solutions, found {}.",
-                N::MAX_PROVER_SOLUTIONS,
-                prover_solutions.len()
-            );
-        }
-
-        // Retrieve the coinbase proving key.
-        let pk = match self {
-            Self::Prover(coinbase_proving_key) => coinbase_proving_key,
-            Self::Verifier(_) => bail!("Cannot accumulate the coinbase puzzle with a verifier"),
-        };
-        ensure!(!has_duplicates(prover_solutions), "Cannot accumulate duplicate prover solutions");
-
-        let (prover_polynomials, partial_solutions): (Vec<_>, Vec<_>) = cfg_iter!(prover_solutions)
-            .filter_map(|solution| {
-                if solution.proof().is_hiding() {
-                    return None;
-                }
-                let polynomial = solution.to_prover_polynomial(epoch_challenge).ok()?;
-                Some((polynomial, PartialSolution::new(solution.address(), solution.nonce(), solution.commitment())))
-            })
-            .unzip();
-
-        // Compute the challenge points.
-        let mut challenges = hash_commitments(partial_solutions.iter().map(|solution| *solution.commitment()))?;
-        ensure!(challenges.len() == partial_solutions.len() + 1, "Invalid number of challenge points");
-
-        // Pop the last challenge as the accumulator challenge point.
-        let accumulator_point = match challenges.pop() {
-            Some(point) => point,
-            None => bail!("Missing the accumulator challenge point"),
-        };
-
-        // Accumulate the prover polynomial.
-        let zero = DensePolynomial::zero;
-        let accumulated_prover_polynomial = cfg_zip_fold!(
-            cfg_into_iter!(prover_polynomials),
-            challenges,
-            zero,
-            |mut accumulator, (mut prover_polynomial, challenge)| {
-                prover_polynomial *= challenge;
-                accumulator += &prover_polynomial;
-                accumulator
-            },
-            DensePolynomial<_>
-        );
-        let product_eval_at_challenge_point = accumulated_prover_polynomial.evaluate(accumulator_point)
-            * epoch_challenge.epoch_polynomial().evaluate(accumulator_point);
-
-        // Compute the accumulator polynomial.
-        let product_evals = {
-            let accumulated_polynomial_evaluations =
-                pk.product_domain.in_order_fft_with_pc(&accumulated_prover_polynomial.coeffs, &pk.fft_precomputation);
-            pk.product_domain.mul_polynomials_in_evaluation_domain(
-                accumulated_polynomial_evaluations,
-                &epoch_challenge.epoch_polynomial_evaluations().evaluations,
-            )
-        };
-
-        // Compute the coinbase proof.
-        let proof = KZG10::open_lagrange(
-            &pk.lagrange_basis(),
-            pk.product_domain_elements(),
-            &product_evals,
-            accumulator_point,
-            product_eval_at_challenge_point,
-        )?;
-
-        // Ensure the coinbase proof is non-hiding.
-        if proof.is_hiding() {
-            bail!("The coinbase proof must be non-hiding");
-        }
-
-        // Return the accumulated proof.
-        Ok(CoinbaseSolution::new(partial_solutions, proof))
-    }
-
-    /// Returns `true` if the coinbase solution is valid.
-    pub fn verify(
-=======
-    /// Returns `true` if the solutions are valid.
     pub fn check_solutions(
->>>>>>> c6acaad2
         &self,
         solutions: &CoinbaseSolution<N>,
         epoch_challenge: &EpochChallenge<N>,
